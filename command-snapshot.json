[
<<<<<<< HEAD
  {
    "command": "circleci",
    "plugin": "@salesforce/plugin-release-management",
    "flags": ["contains-package-type", "json", "loglevel"]
  },
  {
    "command": "circleci:envvar:update",
    "plugin": "@salesforce/plugin-release-management",
    "flags": ["dryrun", "envvar", "json", "loglevel", "slug"]
  },
  {
    "command": "cli:versions:inspect",
    "plugin": "@salesforce/plugin-release-management",
    "flags": ["channels", "dependencies", "json", "locations", "loglevel", "salesforce"]
  },
  {
    "command": "npm:dependencies:pin",
    "plugin": "@salesforce/plugin-release-management",
    "flags": ["dryrun", "json", "loglevel", "tag"]
  },
  {
    "command": "npm:lerna:release",
    "plugin": "@salesforce/plugin-release-management",
    "flags": ["dryrun", "githubrelease", "install", "json", "loglevel", "npmaccess", "npmtag", "sign"]
  },
  {
    "command": "npm:package:release",
    "plugin": "@salesforce/plugin-release-management",
    "flags": ["dryrun", "install", "json", "loglevel", "npmaccess", "npmtag", "prerelease", "sign"]
  },
  {
    "command": "npm:release:validate",
    "plugin": "@salesforce/plugin-release-management",
    "flags": ["json", "loglevel", "verbose"]
  },
  {
    "command": "repositories",
    "plugin": "@salesforce/plugin-release-management",
    "flags": ["columns", "csv", "extended", "filter", "json", "loglevel", "no-header", "no-truncate", "output", "sort"]
  },
  {
    "command": "typescript:update",
    "plugin": "@salesforce/plugin-release-management",
    "flags": ["json", "loglevel", "target", "version"]
  }
=======
    {
        "command": "circleci",
        "plugin": "@salesforce/plugin-release-management",
        "flags": [
            "contains-package-type",
            "json",
            "loglevel"
        ]
    },
    {
        "command": "circleci:envvar:update",
        "plugin": "@salesforce/plugin-release-management",
        "flags": [
            "dryrun",
            "envvar",
            "json",
            "loglevel",
            "slug"
        ]
    },
    {
        "command": "cli:versions:inspect",
        "plugin": "@salesforce/plugin-release-management",
        "flags": [
            "channels",
            "dependencies",
            "json",
            "locations",
            "loglevel",
            "salesforce"
        ]
    },
    {
        "command": "dependabot:consolidate",
        "plugin": "@salesforce/plugin-release-management",
        "flags": [
            "base-branch",
            "dryrun",
            "ignore",
            "json",
            "loglevel",
            "max-version-bump",
            "no-pr",
            "owner",
            "repo",
            "target-branch"
        ]
    },
    {
        "command": "npm:dependencies:pin",
        "plugin": "@salesforce/plugin-release-management",
        "flags": [
            "dryrun",
            "json",
            "loglevel",
            "tag"
        ]
    },
    {
        "command": "npm:lerna:release",
        "plugin": "@salesforce/plugin-release-management",
        "flags": [
            "dryrun",
            "githubrelease",
            "install",
            "json",
            "loglevel",
            "npmaccess",
            "npmtag",
            "sign"
        ]
    },
    {
        "command": "npm:package:release",
        "plugin": "@salesforce/plugin-release-management",
        "flags": [
            "dryrun",
            "install",
            "json",
            "loglevel",
            "npmaccess",
            "npmtag",
            "prerelease",
            "sign"
        ]
    },
    {
        "command": "npm:release:validate",
        "plugin": "@salesforce/plugin-release-management",
        "flags": [
            "json",
            "loglevel",
            "verbose"
        ]
    },
    {
        "command": "repositories",
        "plugin": "@salesforce/plugin-release-management",
        "flags": [
            "columns",
            "csv",
            "extended",
            "filter",
            "json",
            "loglevel",
            "no-header",
            "no-truncate",
            "output",
            "sort"
        ]
    },
    {
        "command": "trust:sign",
        "plugin": "@salesforce/plugin-release-management",
        "flags": [
            "json",
            "loglevel",
            "privatekeypath",
            "publickeyurl",
            "signatureurl",
            "target",
            "tarpath"
        ]
    },
    {
        "command": "trust:upload",
        "plugin": "@salesforce/plugin-release-management",
        "flags": [
            "bucket",
            "json",
            "keyprefix",
            "loglevel",
            "signature"
        ]
    },
    {
        "command": "typescript:update",
        "plugin": "@salesforce/plugin-release-management",
        "flags": [
            "json",
            "loglevel",
            "target",
            "version"
        ]
    }
>>>>>>> da2ffa81
]<|MERGE_RESOLUTION|>--- conflicted
+++ resolved
@@ -1,5 +1,4 @@
 [
-<<<<<<< HEAD
   {
     "command": "circleci",
     "plugin": "@salesforce/plugin-release-management",
@@ -14,6 +13,22 @@
     "command": "cli:versions:inspect",
     "plugin": "@salesforce/plugin-release-management",
     "flags": ["channels", "dependencies", "json", "locations", "loglevel", "salesforce"]
+  },
+  {
+    "command": "dependabot:consolidate",
+    "plugin": "@salesforce/plugin-release-management",
+    "flags": [
+      "base-branch",
+      "dryrun",
+      "ignore",
+      "json",
+      "loglevel",
+      "max-version-bump",
+      "no-pr",
+      "owner",
+      "repo",
+      "target-branch"
+    ]
   },
   {
     "command": "npm:dependencies:pin",
@@ -45,151 +60,4 @@
     "plugin": "@salesforce/plugin-release-management",
     "flags": ["json", "loglevel", "target", "version"]
   }
-=======
-    {
-        "command": "circleci",
-        "plugin": "@salesforce/plugin-release-management",
-        "flags": [
-            "contains-package-type",
-            "json",
-            "loglevel"
-        ]
-    },
-    {
-        "command": "circleci:envvar:update",
-        "plugin": "@salesforce/plugin-release-management",
-        "flags": [
-            "dryrun",
-            "envvar",
-            "json",
-            "loglevel",
-            "slug"
-        ]
-    },
-    {
-        "command": "cli:versions:inspect",
-        "plugin": "@salesforce/plugin-release-management",
-        "flags": [
-            "channels",
-            "dependencies",
-            "json",
-            "locations",
-            "loglevel",
-            "salesforce"
-        ]
-    },
-    {
-        "command": "dependabot:consolidate",
-        "plugin": "@salesforce/plugin-release-management",
-        "flags": [
-            "base-branch",
-            "dryrun",
-            "ignore",
-            "json",
-            "loglevel",
-            "max-version-bump",
-            "no-pr",
-            "owner",
-            "repo",
-            "target-branch"
-        ]
-    },
-    {
-        "command": "npm:dependencies:pin",
-        "plugin": "@salesforce/plugin-release-management",
-        "flags": [
-            "dryrun",
-            "json",
-            "loglevel",
-            "tag"
-        ]
-    },
-    {
-        "command": "npm:lerna:release",
-        "plugin": "@salesforce/plugin-release-management",
-        "flags": [
-            "dryrun",
-            "githubrelease",
-            "install",
-            "json",
-            "loglevel",
-            "npmaccess",
-            "npmtag",
-            "sign"
-        ]
-    },
-    {
-        "command": "npm:package:release",
-        "plugin": "@salesforce/plugin-release-management",
-        "flags": [
-            "dryrun",
-            "install",
-            "json",
-            "loglevel",
-            "npmaccess",
-            "npmtag",
-            "prerelease",
-            "sign"
-        ]
-    },
-    {
-        "command": "npm:release:validate",
-        "plugin": "@salesforce/plugin-release-management",
-        "flags": [
-            "json",
-            "loglevel",
-            "verbose"
-        ]
-    },
-    {
-        "command": "repositories",
-        "plugin": "@salesforce/plugin-release-management",
-        "flags": [
-            "columns",
-            "csv",
-            "extended",
-            "filter",
-            "json",
-            "loglevel",
-            "no-header",
-            "no-truncate",
-            "output",
-            "sort"
-        ]
-    },
-    {
-        "command": "trust:sign",
-        "plugin": "@salesforce/plugin-release-management",
-        "flags": [
-            "json",
-            "loglevel",
-            "privatekeypath",
-            "publickeyurl",
-            "signatureurl",
-            "target",
-            "tarpath"
-        ]
-    },
-    {
-        "command": "trust:upload",
-        "plugin": "@salesforce/plugin-release-management",
-        "flags": [
-            "bucket",
-            "json",
-            "keyprefix",
-            "loglevel",
-            "signature"
-        ]
-    },
-    {
-        "command": "typescript:update",
-        "plugin": "@salesforce/plugin-release-management",
-        "flags": [
-            "json",
-            "loglevel",
-            "target",
-            "version"
-        ]
-    }
->>>>>>> da2ffa81
 ]