[
  {
    "command": "circleci",
    "plugin": "@salesforce/plugin-release-management",
    "flags": ["contains-package-type", "json", "loglevel"]
  },
  {
    "command": "circleci:envvar:update",
    "plugin": "@salesforce/plugin-release-management",
    "flags": ["dryrun", "envvar", "json", "loglevel", "slug"]
  },
  {
    "command": "cli:versions:inspect",
    "plugin": "@salesforce/plugin-release-management",
    "flags": ["channels", "dependencies", "json", "locations", "loglevel", "salesforce"]
  },
  {
<<<<<<< HEAD
=======
    "command": "dependabot:automerge",
    "plugin": "@salesforce/plugin-release-management",
    "flags": ["dryrun", "json", "loglevel", "max-version-bump", "owner", "repo"]
  },
  {
>>>>>>> d41cef69
    "command": "dependabot:consolidate",
    "plugin": "@salesforce/plugin-release-management",
    "flags": [
      "base-branch",
      "dryrun",
      "ignore",
      "json",
      "loglevel",
      "max-version-bump",
      "no-pr",
      "owner",
      "repo",
      "target-branch"
    ]
  },
  {
    "command": "npm:dependencies:pin",
    "plugin": "@salesforce/plugin-release-management",
    "flags": ["dryrun", "json", "loglevel", "tag"]
  },
  {
    "command": "npm:lerna:release",
    "plugin": "@salesforce/plugin-release-management",
    "flags": ["dryrun", "githubrelease", "install", "json", "loglevel", "npmaccess", "npmtag", "sign"]
  },
  {
<<<<<<< HEAD
=======
    "command": "npm:package:promote",
    "plugin": "@salesforce/plugin-release-management",
    "flags": ["candidate", "dryrun", "json", "loglevel", "target"]
  },
  {
>>>>>>> d41cef69
    "command": "npm:package:release",
    "plugin": "@salesforce/plugin-release-management",
    "flags": ["dryrun", "install", "json", "loglevel", "npmaccess", "npmtag", "prerelease", "sign"]
  },
  {
    "command": "npm:release:validate",
    "plugin": "@salesforce/plugin-release-management",
    "flags": ["json", "loglevel", "verbose"]
  },
  {
    "command": "repositories",
    "plugin": "@salesforce/plugin-release-management",
    "flags": ["columns", "csv", "extended", "filter", "json", "loglevel", "no-header", "no-truncate", "output", "sort"]
  },
  {
<<<<<<< HEAD
=======
    "command": "trust:sign",
    "plugin": "@salesforce/plugin-release-management",
    "flags": ["json", "loglevel", "privatekeypath", "publickeyurl", "signatureurl", "target", "tarpath"]
  },
  {
    "command": "trust:upload",
    "plugin": "@salesforce/plugin-release-management",
    "flags": ["bucket", "json", "keyprefix", "loglevel", "signature"]
  },
  {
>>>>>>> d41cef69
    "command": "typescript:update",
    "plugin": "@salesforce/plugin-release-management",
    "flags": ["json", "loglevel", "target", "version"]
  }
]<|MERGE_RESOLUTION|>--- conflicted
+++ resolved
@@ -15,14 +15,11 @@
     "flags": ["channels", "dependencies", "json", "locations", "loglevel", "salesforce"]
   },
   {
-<<<<<<< HEAD
-=======
     "command": "dependabot:automerge",
     "plugin": "@salesforce/plugin-release-management",
     "flags": ["dryrun", "json", "loglevel", "max-version-bump", "owner", "repo"]
   },
   {
->>>>>>> d41cef69
     "command": "dependabot:consolidate",
     "plugin": "@salesforce/plugin-release-management",
     "flags": [
@@ -49,14 +46,11 @@
     "flags": ["dryrun", "githubrelease", "install", "json", "loglevel", "npmaccess", "npmtag", "sign"]
   },
   {
-<<<<<<< HEAD
-=======
     "command": "npm:package:promote",
     "plugin": "@salesforce/plugin-release-management",
     "flags": ["candidate", "dryrun", "json", "loglevel", "target"]
   },
   {
->>>>>>> d41cef69
     "command": "npm:package:release",
     "plugin": "@salesforce/plugin-release-management",
     "flags": ["dryrun", "install", "json", "loglevel", "npmaccess", "npmtag", "prerelease", "sign"]
@@ -72,19 +66,6 @@
     "flags": ["columns", "csv", "extended", "filter", "json", "loglevel", "no-header", "no-truncate", "output", "sort"]
   },
   {
-<<<<<<< HEAD
-=======
-    "command": "trust:sign",
-    "plugin": "@salesforce/plugin-release-management",
-    "flags": ["json", "loglevel", "privatekeypath", "publickeyurl", "signatureurl", "target", "tarpath"]
-  },
-  {
-    "command": "trust:upload",
-    "plugin": "@salesforce/plugin-release-management",
-    "flags": ["bucket", "json", "keyprefix", "loglevel", "signature"]
-  },
-  {
->>>>>>> d41cef69
     "command": "typescript:update",
     "plugin": "@salesforce/plugin-release-management",
     "flags": ["json", "loglevel", "target", "version"]
