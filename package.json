--- conflicted
+++ resolved
@@ -1,11 +1,7 @@
 {
   "name": "@salesforce/plugin-release-management",
   "description": "A plugin for preparing and publishing npm packages",
-<<<<<<< HEAD
   "version": "4.0.0",
-=======
-  "version": "3.17.8",
->>>>>>> 4f7ac97d
   "author": "Salesforce",
   "bugs": "https://github.com/forcedotcom/cli/issues",
   "bin": {
@@ -16,16 +12,10 @@
     "@octokit/core": "^4.2.1",
     "@octokit/plugin-paginate-rest": "^6.1.2",
     "@octokit/plugin-throttling": "^5.1.1",
-<<<<<<< HEAD
     "@salesforce/cli-plugins-testkit": "^4.0.1",
     "@salesforce/core": "^4.0.1",
     "@salesforce/kit": "^3.0.2",
     "@salesforce/plugin-command-reference": "^3.0.2",
-=======
-    "@salesforce/core": "^3.36.2",
-    "@salesforce/kit": "^1.9.2",
-    "@salesforce/plugin-command-reference": "^2.4.1",
->>>>>>> 4f7ac97d
     "@salesforce/plugin-trust": "^2.4.2",
     "@salesforce/sf-plugins-core": "^3.0.2",
     "@salesforce/ts-types": "^2.0.2",
