--- conflicted
+++ resolved
@@ -1,11 +1,7 @@
 {
   "name": "@salesforce/plugin-release-management",
   "description": "A plugin for preparing and publishing npm packages",
-<<<<<<< HEAD
   "version": "2.0.0",
-=======
-  "version": "1.13.1",
->>>>>>> d41cef69
   "author": "Salesforce",
   "bugs": "https://github.com/forcedotcom/cli/issues",
   "bin": {
@@ -73,14 +69,8 @@
     "prettier": "^2.0.5",
     "pretty-quick": "^3.1.0",
     "shx": "0.3.3",
-<<<<<<< HEAD
-    "sinon": "^11.1.1",
-    "ts-node": "^8.10.2",
-    "ts-prune": "^0.9.1",
-=======
     "sinon": "10.0.0",
     "ts-node": "^10.0.0",
->>>>>>> d41cef69
     "typescript": "^4.1.3"
   },
   "config": {
