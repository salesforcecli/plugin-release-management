--- conflicted
+++ resolved
@@ -1,11 +1,7 @@
 {
   "name": "@salesforce/plugin-release-management",
   "description": "A plugin for preparing and publishing npm packages",
-<<<<<<< HEAD
   "version": "4.0.0",
-=======
-  "version": "3.17.6",
->>>>>>> d14ebf50
   "author": "Salesforce",
   "bugs": "https://github.com/forcedotcom/cli/issues",
   "bin": {
@@ -48,12 +44,8 @@
     "@swc/core": "^1.3.37",
     "@types/conventional-changelog-preset-loader": "^2.3.2",
     "@types/conventional-commits-parser": "^3.0.3",
-<<<<<<< HEAD
     "@types/proxy-from-env": "^1.0.1",
-    "@types/semver": "^7.3.9",
-=======
     "@types/semver": "^7.5.0",
->>>>>>> d14ebf50
     "@types/shelljs": "^0.8.8",
     "@typescript-eslint/eslint-plugin": "^5.40.1",
     "@typescript-eslint/parser": "^5.54.1",
