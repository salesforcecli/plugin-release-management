--- conflicted
+++ resolved
@@ -1,11 +1,7 @@
 {
   "name": "@salesforce/plugin-release-management",
   "description": "A plugin for preparing and publishing npm packages",
-<<<<<<< HEAD
-  "version": "5.7.73-jf4.0",
-=======
   "version": "5.7.73",
->>>>>>> 2e52342f
   "author": "Salesforce",
   "bugs": "https://github.com/forcedotcom/cli/issues",
   "type": "module",
