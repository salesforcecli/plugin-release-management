--- conflicted
+++ resolved
@@ -1,11 +1,7 @@
 {
   "name": "@salesforce/plugin-release-management",
   "description": "A plugin for preparing and publishing npm packages",
-<<<<<<< HEAD
   "version": "2.0.0",
-=======
-  "version": "1.16.5",
->>>>>>> a5da79d4
   "author": "Salesforce",
   "bugs": "https://github.com/forcedotcom/cli/issues",
   "bin": {
