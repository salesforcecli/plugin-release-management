{
  "name": "@salesforce/plugin-release-management",
  "description": "A plugin for preparing and publishing npm packages",
  "version": "4.4.24",
  "author": "Salesforce",
  "bugs": "https://github.com/forcedotcom/cli/issues",
  "bin": {
    "sf-release": "bin/run"
  },
  "dependencies": {
    "@oclif/core": "^3",
    "@octokit/core": "^4.2.4",
    "@octokit/plugin-paginate-rest": "^6.1.2",
    "@octokit/plugin-throttling": "^5.2.3",
    "@salesforce/cli-plugins-testkit": "^4.4.12",
    "@salesforce/core": "^5.3.20",
    "@salesforce/kit": "^3.0.15",
    "@salesforce/plugin-command-reference": "^3.0.46",
    "@salesforce/plugin-trust": "^2.6.23",
    "@salesforce/sf-plugins-core": "^4",
    "@salesforce/ts-types": "^2.0.9",
    "aws-sdk": "^2.1499.0",
    "chalk": "^4.1.0",
    "fast-glob": "^3.3.2",
    "got": "^11.8.6",
    "just-diff": "^5.2.0",
    "proxy-agent": "^6.3.1",
    "semver": "^7.5.2",
    "shelljs": "^0.8.4",
    "standard-version": "^9.0.0",
    "strip-ansi": "^6",
    "tslib": "^2",
    "yarn-deduplicate": "^3.1.0"
  },
  "devDependencies": {
    "@oclif/plugin-command-snapshot": "^4.0.16",
    "@salesforce/dev-scripts": "^6.0.3",
<<<<<<< HEAD
    "@salesforce/ts-sinon": "1.4.17",
=======
    "@salesforce/ts-sinon": "1.4.19",
    "@swc/core": "1.3.39",
>>>>>>> 73291040
    "@types/semver": "^7.5.4",
    "@types/shelljs": "^0.8.15",
    "aws-sdk-mock": "^5.8.0",
    "eslint-plugin-sf-plugin": "^1.16.14",
    "oclif": "^4",
    "shx": "0.3.4",
    "ts-node": "^10.9.1",
    "typescript": "^5.2.2"
  },
  "config": {},
  "engines": {
    "node": ">=16.0.0"
  },
  "files": [
    "bin",
    "oclif.manifest.json",
    "/lib",
    "/messages",
    "/npm-shrinkwrap.json"
  ],
  "homepage": "https://github.com/salesforcecli/plugin-release-management",
  "keywords": [
    "force",
    "salesforce",
    "sfdx",
    "salesforcedx",
    "sfdx-plugin"
  ],
  "license": "BSD-3-Clause",
  "oclif": {
    "commands": "./lib/commands",
    "node": "14.15.4",
    "bin": "sfdx",
    "plugins": [
      "@salesforce/plugin-trust"
    ],
    "devPlugins": [
      "@oclif/plugin-command-snapshot",
      "@salesforce/plugin-command-reference"
    ],
    "topics": {
      "cli": {
        "description": "get information on the cli",
        "subtopics": {
          "versions": {
            "description": "interact with CLI versions"
          },
          "tarballs": {
            "description": "interact with CLI tarballs"
          },
          "install": {
            "description": "utilities for CLI installation"
          },
          "release": {
            "description": "utilities for building CLI releases"
          },
          "schemas": {
            "description": "utilities for comparing command schemas"
          },
          "artifacts": {
            "description": "utilities for comparing plugin artifacts"
          }
        }
      },
      "channel": {
        "description": "interact with aws channels for clis"
      },
      "dependabot": {
        "description": "interact with dependabot PRs"
      },
      "github": {
        "subtopics": {
          "check": {
            "description": "check github status"
          }
        },
        "description": "interact with github issues"
      },
      "npm": {
        "description": "release npm packages",
        "subtopics": {
          "dependencies": {
            "description": "pin dependencies to a specific version in package.json"
          },
          "package": {
            "description": "work with npm projects"
          },
          "release": {
            "description": "validate npm releases"
          }
        }
      },
      "repositories": {
        "description": "list and get information about SalesforceCLI-owned repositories"
      },
      "typescript": {
        "description": "test updates to typescript version"
      }
    }
  },
  "repository": "salesforcecli/plugin-release-management",
  "scripts": {
    "build": "wireit",
    "clean": "sf-clean",
    "clean-all": "sf-clean all",
    "clean:lib": "shx rm -rf lib && shx rm -rf coverage && shx rm -rf .nyc_output && shx rm -f oclif.manifest.json",
    "compile": "wireit",
    "docs": "sf-docs",
    "format": "wireit",
    "lint": "wireit",
    "postpack": "shx rm -f oclif.manifest.json npm-shrinkwrap.json",
    "prepack": "sf-prepack && npm shrinkwrap",
    "prepare": "sf-install",
    "test": "wireit",
    "test:nuts": "nyc mocha \"**/*.nut.ts\" --slow 4500 --timeout 600000 --parallel",
    "test:only": "wireit",
    "version": "oclif readme"
  },
  "publishConfig": {
    "access": "public"
  },
  "wireit": {
    "build": {
      "dependencies": [
        "compile",
        "lint"
      ]
    },
    "compile": {
      "command": "tsc -p . --pretty --incremental",
      "files": [
        "src/**/*.ts",
        "**/tsconfig.json",
        "messages/**"
      ],
      "output": [
        "lib/**",
        "*.tsbuildinfo"
      ],
      "clean": "if-file-deleted"
    },
    "format": {
      "command": "prettier --write \"+(src|test|schemas)/**/*.+(ts|js|json)|command-snapshot.json\"",
      "files": [
        "src/**/*.ts",
        "test/**/*.ts",
        "schemas/**/*.json",
        "command-snapshot.json",
        ".prettier*"
      ],
      "output": []
    },
    "lint": {
      "command": "eslint src test --color --cache --cache-location .eslintcache",
      "files": [
        "src/**/*.ts",
        "test/**/*.ts",
        "messages/**",
        "**/.eslint*",
        "**/tsconfig.json"
      ],
      "output": []
    },
    "test:compile": {
      "command": "tsc -p \"./test\" --pretty",
      "files": [
        "test/**/*.ts",
        "**/tsconfig.json"
      ],
      "output": []
    },
    "test": {
      "dependencies": [
        "test:compile",
        "test:only",
        "test:command-reference",
        "test:deprecation-policy",
        "lint",
        "test:json-schema"
      ]
    },
    "test:only": {
      "command": "nyc mocha \"test/**/*.test.ts\"",
      "env": {
        "FORCE_COLOR": "2"
      },
      "files": [
        "test/**/*.ts",
        "src/**/*.ts",
        "**/tsconfig.json",
        ".mocha*",
        "!*.nut.ts",
        ".nycrc"
      ],
      "output": []
    },
    "test:command-reference": {
      "command": "ts-node \"./bin/dev.js\" commandreference:generate --erroronwarnings",
      "files": [
        "src/**/*.ts",
        "messages/**",
        "package.json"
      ],
      "output": [
        "tmp/root"
      ]
    },
    "test:deprecation-policy": {
      "command": "ts-node \"./bin/dev.js\" snapshot:compare",
      "files": [
        "src/**/*.ts"
      ],
      "output": [],
      "dependencies": [
        "compile"
      ]
    },
    "test:json-schema": {
      "command": "ts-node \"./bin/dev.js\" schema:compare",
      "files": [
        "src/**/*.ts",
        "schemas"
      ],
      "output": []
    }
  }
}<|MERGE_RESOLUTION|>--- conflicted
+++ resolved
@@ -35,12 +35,7 @@
   "devDependencies": {
     "@oclif/plugin-command-snapshot": "^4.0.16",
     "@salesforce/dev-scripts": "^6.0.3",
-<<<<<<< HEAD
-    "@salesforce/ts-sinon": "1.4.17",
-=======
     "@salesforce/ts-sinon": "1.4.19",
-    "@swc/core": "1.3.39",
->>>>>>> 73291040
     "@types/semver": "^7.5.4",
     "@types/shelljs": "^0.8.15",
     "aws-sdk-mock": "^5.8.0",
