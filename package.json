--- conflicted
+++ resolved
@@ -1,11 +1,7 @@
 {
   "name": "@salesforce/plugin-release-management",
   "description": "A plugin for preparing and publishing npm packages",
-<<<<<<< HEAD
-  "version": "4.1.29-dev.0",
-=======
   "version": "4.1.31",
->>>>>>> 77b3768a
   "author": "Salesforce",
   "bugs": "https://github.com/forcedotcom/cli/issues",
   "bin": {
