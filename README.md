--- conflicted
+++ resolved
@@ -587,10 +587,6 @@
                                                                                     this command invocation
 ```
 
-<<<<<<< HEAD
-_See code: [src/commands/typescript/update.ts](https://github.com/salesforcecli/plugin-release-management/blob/v1.13.0/src/commands/typescript/update.ts)_
-
-=======
 _See code: [src/commands/typescript/update.ts](https://github.com/salesforcecli/plugin-release-management/blob/v1.13.1/src/commands/typescript/update.ts)_
->>>>>>> 91b091ab
+
 <!-- commandsstop -->