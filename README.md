--- conflicted
+++ resolved
@@ -99,7 +99,6 @@
 # Commands
 
 <!-- commands -->
-<<<<<<< HEAD
 
 - [`sfdx circleci [-t plugin|library|orb] [--json] [--loglevel trace|debug|info|warn|error|fatal|TRACE|DEBUG|INFO|WARN|ERROR|FATAL]`](#sfdx-circleci--t-pluginlibraryorb---json---loglevel-tracedebuginfowarnerrorfataltracedebuginfowarnerrorfatal)
 - [`sfdx circleci:envvar:update -e <string> [-s <string>] [--dryrun] [--json] [--loglevel trace|debug|info|warn|error|fatal|TRACE|DEBUG|INFO|WARN|ERROR|FATAL]`](#sfdx-circlecienvvarupdate--e-string--s-string---dryrun---json---loglevel-tracedebuginfowarnerrorfataltracedebuginfowarnerrorfatal)
@@ -113,22 +112,6 @@
 - [`sfdx npm:release:validate [--verbose] [--json] [--loglevel trace|debug|info|warn|error|fatal|TRACE|DEBUG|INFO|WARN|ERROR|FATAL]`](#sfdx-npmreleasevalidate---verbose---json---loglevel-tracedebuginfowarnerrorfataltracedebuginfowarnerrorfatal)
 - [`sfdx `](#sfdx-)
 - [`sfdx typescript:update [-v <string>] [-t <string>] [--json] [--loglevel trace|debug|info|warn|error|fatal|TRACE|DEBUG|INFO|WARN|ERROR|FATAL]`](#sfdx-typescriptupdate--v-string--t-string---json---loglevel-tracedebuginfowarnerrorfataltracedebuginfowarnerrorfatal)
-=======
-* [`sfdx circleci [-t plugin|library|orb] [--json] [--loglevel trace|debug|info|warn|error|fatal|TRACE|DEBUG|INFO|WARN|ERROR|FATAL]`](#sfdx-circleci--t-pluginlibraryorb---json---loglevel-tracedebuginfowarnerrorfataltracedebuginfowarnerrorfatal)
-* [`sfdx circleci:envvar:update -e <string> [-s <string>] [--dryrun] [--json] [--loglevel trace|debug|info|warn|error|fatal|TRACE|DEBUG|INFO|WARN|ERROR|FATAL]`](#sfdx-circlecienvvarupdate--e-string--s-string---dryrun---json---loglevel-tracedebuginfowarnerrorfataltracedebuginfowarnerrorfatal)
-* [`sfdx cli:versions:inspect -c <string> -l <string> [-d <string>] [-s] [--json] [--loglevel trace|debug|info|warn|error|fatal|TRACE|DEBUG|INFO|WARN|ERROR|FATAL]`](#sfdx-cliversionsinspect--c-string--l-string--d-string--s---json---loglevel-tracedebuginfowarnerrorfataltracedebuginfowarnerrorfatal)
-* [`sfdx dependabot:automerge -m major|minor|patch [-r <string> -o <string>] [-d] [--json] [--loglevel trace|debug|info|warn|error|fatal|TRACE|DEBUG|INFO|WARN|ERROR|FATAL]`](#sfdx-dependabotautomerge--m-majorminorpatch--r-string--o-string--d---json---loglevel-tracedebuginfowarnerrorfataltracedebuginfowarnerrorfatal)
-* [`sfdx dependabot:consolidate -m major|minor|patch -b <string> -t <string> [--ignore <array>] [-d] [--no-pr] [-r <string> -o <string>] [--json] [--loglevel trace|debug|info|warn|error|fatal|TRACE|DEBUG|INFO|WARN|ERROR|FATAL]`](#sfdx-dependabotconsolidate--m-majorminorpatch--b-string--t-string---ignore-array--d---no-pr--r-string--o-string---json---loglevel-tracedebuginfowarnerrorfataltracedebuginfowarnerrorfatal)
-* [`sfdx npm:dependencies:pin [-d] [-t <string>] [--json] [--loglevel trace|debug|info|warn|error|fatal|TRACE|DEBUG|INFO|WARN|ERROR|FATAL]`](#sfdx-npmdependenciespin--d--t-string---json---loglevel-tracedebuginfowarnerrorfataltracedebuginfowarnerrorfatal)
-* [`sfdx npm:lerna:release [-d] [-s <array>] [-t <string>] [-a <string>] [--install] [--githubrelease] [--verify] [--json] [--loglevel trace|debug|info|warn|error|fatal|TRACE|DEBUG|INFO|WARN|ERROR|FATAL]`](#sfdx-npmlernarelease--d--s-array--t-string--a-string---install---githubrelease---verify---json---loglevel-tracedebuginfowarnerrorfataltracedebuginfowarnerrorfatal)
-* [`sfdx npm:package:promote -c <string> [-d] [-t <string>] [--json] [--loglevel trace|debug|info|warn|error|fatal|TRACE|DEBUG|INFO|WARN|ERROR|FATAL]`](#sfdx-npmpackagepromote--c-string--d--t-string---json---loglevel-tracedebuginfowarnerrorfataltracedebuginfowarnerrorfatal)
-* [`sfdx npm:package:release [-d] [-s] [-t <string>] [-a <string>] [--install] [--prerelease <string>] [--verify] [--json] [--loglevel trace|debug|info|warn|error|fatal|TRACE|DEBUG|INFO|WARN|ERROR|FATAL]`](#sfdx-npmpackagerelease--d--s--t-string--a-string---install---prerelease-string---verify---json---loglevel-tracedebuginfowarnerrorfataltracedebuginfowarnerrorfatal)
-* [`sfdx npm:release:validate [--verbose] [--json] [--loglevel trace|debug|info|warn|error|fatal|TRACE|DEBUG|INFO|WARN|ERROR|FATAL]`](#sfdx-npmreleasevalidate---verbose---json---loglevel-tracedebuginfowarnerrorfataltracedebuginfowarnerrorfatal)
-* [`sfdx `](#sfdx-)
-* [`sfdx trust:sign -s <string> -p <string> -k <string> [-t <string> | --tarpath <string>] [--json] [--loglevel trace|debug|info|warn|error|fatal|TRACE|DEBUG|INFO|WARN|ERROR|FATAL]`](#sfdx-trustsign--s-string--p-string--k-string--t-string----tarpath-string---json---loglevel-tracedebuginfowarnerrorfataltracedebuginfowarnerrorfatal)
-* [`sfdx trust:upload -f <string> -b <string> [-k <string>] [--json] [--loglevel trace|debug|info|warn|error|fatal|TRACE|DEBUG|INFO|WARN|ERROR|FATAL]`](#sfdx-trustupload--f-string--b-string--k-string---json---loglevel-tracedebuginfowarnerrorfataltracedebuginfowarnerrorfatal)
-* [`sfdx typescript:update [-v <string>] [-t <string>] [--json] [--loglevel trace|debug|info|warn|error|fatal|TRACE|DEBUG|INFO|WARN|ERROR|FATAL]`](#sfdx-typescriptupdate--v-string--t-string---json---loglevel-tracedebuginfowarnerrorfataltracedebuginfowarnerrorfatal)
->>>>>>> afe3716d
 
 ## `sfdx circleci [-t plugin|library|orb] [--json] [--loglevel trace|debug|info|warn|error|fatal|TRACE|DEBUG|INFO|WARN|ERROR|FATAL]`
 
@@ -150,11 +133,7 @@
   sfdx circleci -t plugin
 ```
 
-<<<<<<< HEAD
-_See code: [src/commands/circleci/index.ts](https://github.com/salesforcecli/plugin-release-management/blob/v2.0.0-beta.1/src/commands/circleci/index.ts)_
-=======
 _See code: [src/commands/circleci/index.ts](https://github.com/salesforcecli/plugin-release-management/blob/v1.13.6/src/commands/circleci/index.ts)_
->>>>>>> afe3716d
 
 ## `sfdx circleci:envvar:update -e <string> [-s <string>] [--dryrun] [--json] [--loglevel trace|debug|info|warn|error|fatal|TRACE|DEBUG|INFO|WARN|ERROR|FATAL]`
 
@@ -191,11 +170,7 @@
   sfdx circleci -t plugin | sfdx circleci:envvar:update -e 'MY_ENV_VAR' -e 'MY_OTHER_ENV_VAR'
 ```
 
-<<<<<<< HEAD
-_See code: [src/commands/circleci/envvar/update.ts](https://github.com/salesforcecli/plugin-release-management/blob/v2.0.0-beta.1/src/commands/circleci/envvar/update.ts)_
-=======
 _See code: [src/commands/circleci/envvar/update.ts](https://github.com/salesforcecli/plugin-release-management/blob/v1.13.6/src/commands/circleci/envvar/update.ts)_
->>>>>>> afe3716d
 
 ## `sfdx cli:versions:inspect -c <string> -l <string> [-d <string>] [-s] [--json] [--loglevel trace|debug|info|warn|error|fatal|TRACE|DEBUG|INFO|WARN|ERROR|FATAL]`
 
@@ -240,11 +215,7 @@
   sfdx cli:versions:inspect -l npm -c latest -d chalk -s
 ```
 
-<<<<<<< HEAD
-_See code: [src/commands/cli/versions/inspect.ts](https://github.com/salesforcecli/plugin-release-management/blob/v2.0.0-beta.1/src/commands/cli/versions/inspect.ts)_
-=======
 _See code: [src/commands/cli/versions/inspect.ts](https://github.com/salesforcecli/plugin-release-management/blob/v1.13.6/src/commands/cli/versions/inspect.ts)_
->>>>>>> afe3716d
 
 ## `sfdx dependabot:automerge -m major|minor|patch [-r <string> -o <string>] [-d] [--json] [--loglevel trace|debug|info|warn|error|fatal|TRACE|DEBUG|INFO|WARN|ERROR|FATAL]`
 
@@ -283,11 +254,7 @@
   sfdx dependabot:automerge --max-version-bump major
 ```
 
-<<<<<<< HEAD
-_See code: [src/commands/dependabot/automerge.ts](https://github.com/salesforcecli/plugin-release-management/blob/v2.0.0-beta.1/src/commands/dependabot/automerge.ts)_
-=======
 _See code: [src/commands/dependabot/automerge.ts](https://github.com/salesforcecli/plugin-release-management/blob/v1.13.6/src/commands/dependabot/automerge.ts)_
->>>>>>> afe3716d
 
 ## `sfdx dependabot:consolidate -m major|minor|patch -b <string> -t <string> [--ignore <array>] [-d] [--no-pr] [-r <string> -o <string>] [--json] [--loglevel trace|debug|info|warn|error|fatal|TRACE|DEBUG|INFO|WARN|ERROR|FATAL]`
 
@@ -338,11 +305,7 @@
   sfdx dependabot:consolidate --max-version-bump major
 ```
 
-<<<<<<< HEAD
-_See code: [src/commands/dependabot/consolidate.ts](https://github.com/salesforcecli/plugin-release-management/blob/v2.0.0-beta.1/src/commands/dependabot/consolidate.ts)_
-=======
 _See code: [src/commands/dependabot/consolidate.ts](https://github.com/salesforcecli/plugin-release-management/blob/v1.13.6/src/commands/dependabot/consolidate.ts)_
->>>>>>> afe3716d
 
 ## `sfdx npm:dependencies:pin [-d] [-t <string>] [--json] [--loglevel trace|debug|info|warn|error|fatal|TRACE|DEBUG|INFO|WARN|ERROR|FATAL]`
 
@@ -367,11 +330,7 @@
                                                                                     this command invocation
 ```
 
-<<<<<<< HEAD
-_See code: [src/commands/npm/dependencies/pin.ts](https://github.com/salesforcecli/plugin-release-management/blob/v2.0.0-beta.1/src/commands/npm/dependencies/pin.ts)_
-=======
 _See code: [src/commands/npm/dependencies/pin.ts](https://github.com/salesforcecli/plugin-release-management/blob/v1.13.6/src/commands/npm/dependencies/pin.ts)_
->>>>>>> afe3716d
 
 ## `sfdx npm:lerna:release [-d] [-s <array>] [-t <string>] [-a <string>] [--install] [--githubrelease] [--verify] [--json] [--loglevel trace|debug|info|warn|error|fatal|TRACE|DEBUG|INFO|WARN|ERROR|FATAL]`
 
@@ -379,13 +338,8 @@
 
 ```
 USAGE
-<<<<<<< HEAD
-  $ sfdx npm:lerna:release [-d] [-s <array>] [-t <string>] [-a <string>] [--install] [--githubrelease] [--json]
-  [--loglevel trace|debug|info|warn|error|fatal|TRACE|DEBUG|INFO|WARN|ERROR|FATAL]
-=======
-  $ sfdx npm:lerna:release [-d] [-s <array>] [-t <string>] [-a <string>] [--install] [--githubrelease] [--verify] 
+  $ sfdx npm:lerna:release [-d] [-s <array>] [-t <string>] [-a <string>] [--install] [--githubrelease] [--verify]
   [--json] [--loglevel trace|debug|info|warn|error|fatal|TRACE|DEBUG|INFO|WARN|ERROR|FATAL]
->>>>>>> afe3716d
 
 OPTIONS
   -a, --npmaccess=npmaccess                                                         [default: public] access level to
@@ -416,11 +370,7 @@
                                                                                     after publish and digital signature
 ```
 
-<<<<<<< HEAD
-_See code: [src/commands/npm/lerna/release.ts](https://github.com/salesforcecli/plugin-release-management/blob/v2.0.0-beta.1/src/commands/npm/lerna/release.ts)_
-=======
 _See code: [src/commands/npm/lerna/release.ts](https://github.com/salesforcecli/plugin-release-management/blob/v1.13.6/src/commands/npm/lerna/release.ts)_
->>>>>>> afe3716d
 
 ## `sfdx npm:package:promote -c <string> [-d] [-t <string>] [--json] [--loglevel trace|debug|info|warn|error|fatal|TRACE|DEBUG|INFO|WARN|ERROR|FATAL]`
 
@@ -449,11 +399,7 @@
   sfdx npm:package:promote --candidate latest-rc --target latest
 ```
 
-<<<<<<< HEAD
-_See code: [src/commands/npm/package/promote.ts](https://github.com/salesforcecli/plugin-release-management/blob/v2.0.0-beta.1/src/commands/npm/package/promote.ts)_
-=======
 _See code: [src/commands/npm/package/promote.ts](https://github.com/salesforcecli/plugin-release-management/blob/v1.13.6/src/commands/npm/package/promote.ts)_
->>>>>>> afe3716d
 
 ## `sfdx npm:package:release [-d] [-s] [-t <string>] [-a <string>] [--install] [--prerelease <string>] [--verify] [--json] [--loglevel trace|debug|info|warn|error|fatal|TRACE|DEBUG|INFO|WARN|ERROR|FATAL]`
 
@@ -461,13 +407,8 @@
 
 ```
 USAGE
-<<<<<<< HEAD
-  $ sfdx npm:package:release [-d] [-s] [-t <string>] [-a <string>] [--install] [--prerelease <string>] [--json]
-  [--loglevel trace|debug|info|warn|error|fatal|TRACE|DEBUG|INFO|WARN|ERROR|FATAL]
-=======
-  $ sfdx npm:package:release [-d] [-s] [-t <string>] [-a <string>] [--install] [--prerelease <string>] [--verify] 
+  $ sfdx npm:package:release [-d] [-s] [-t <string>] [-a <string>] [--install] [--prerelease <string>] [--verify]
   [--json] [--loglevel trace|debug|info|warn|error|fatal|TRACE|DEBUG|INFO|WARN|ERROR|FATAL]
->>>>>>> afe3716d
 
 OPTIONS
   -a, --npmaccess=npmaccess                                                         [default: public] access level to
@@ -499,11 +440,7 @@
                                                                                     after publish and digital signature
 ```
 
-<<<<<<< HEAD
-_See code: [src/commands/npm/package/release.ts](https://github.com/salesforcecli/plugin-release-management/blob/v2.0.0-beta.1/src/commands/npm/package/release.ts)_
-=======
 _See code: [src/commands/npm/package/release.ts](https://github.com/salesforcecli/plugin-release-management/blob/v1.13.6/src/commands/npm/package/release.ts)_
->>>>>>> afe3716d
 
 ## `sfdx npm:release:validate [--verbose] [--json] [--loglevel trace|debug|info|warn|error|fatal|TRACE|DEBUG|INFO|WARN|ERROR|FATAL]`
 
@@ -524,11 +461,7 @@
                                                                                     (only works with --json flag)
 ```
 
-<<<<<<< HEAD
-_See code: [src/commands/npm/release/validate.ts](https://github.com/salesforcecli/plugin-release-management/blob/v2.0.0-beta.1/src/commands/npm/release/validate.ts)_
-=======
 _See code: [src/commands/npm/release/validate.ts](https://github.com/salesforcecli/plugin-release-management/blob/v1.13.6/src/commands/npm/release/validate.ts)_
->>>>>>> afe3716d
 
 ## `sfdx `
 
@@ -573,71 +506,7 @@
   sfdx repositories --json | jq -r '.result[] | select(.name=="sfdx-core") | .packages[] | .url
 ```
 
-<<<<<<< HEAD
 _See code: [src/commands/repositories/index.ts](https://github.com/salesforcecli/plugin-release-management/blob/v2.0.0-beta.1/src/commands/repositories/index.ts)_
-=======
-_See code: [src/commands/repositories/index.ts](https://github.com/salesforcecli/plugin-release-management/blob/v1.13.6/src/commands/repositories/index.ts)_
-
-## `sfdx trust:sign -s <string> -p <string> -k <string> [-t <string> | --tarpath <string>] [--json] [--loglevel trace|debug|info|warn|error|fatal|TRACE|DEBUG|INFO|WARN|ERROR|FATAL]`
-
-pack an npm package and produce a tgz file along with a corresponding digital signature
-
-```
-USAGE
-  $ sfdx trust:sign -s <string> -p <string> -k <string> [-t <string> | --tarpath <string>] [--json] [--loglevel 
-  trace|debug|info|warn|error|fatal|TRACE|DEBUG|INFO|WARN|ERROR|FATAL]
-
-OPTIONS
-  -k, --privatekeypath=privatekeypath
-      (required) the local file path for the private key.
-
-  -p, --publickeyurl=publickeyurl
-      (required) the url where the public key/certificate will be hosted.
-
-  -s, --signatureurl=signatureurl
-      (required) the url location where the signature will be hosted minus the name of the actual signature file.
-
-  -t, --target=target
-      the package path you want to target for signing. Helpful for signing individual packages within a multipackage 
-      project (e.g. lerna). Defaults to the current working directory.
-
-  --json
-      format output as json
-
-  --loglevel=(trace|debug|info|warn|error|fatal|TRACE|DEBUG|INFO|WARN|ERROR|FATAL)
-      [default: warn] logging level for this command invocation
-
-  --tarpath=tarpath
-      specify the package tgz path to sign instead of generating one from the target package
-```
-
-_See code: [src/commands/trust/sign.ts](https://github.com/salesforcecli/plugin-release-management/blob/v1.13.6/src/commands/trust/sign.ts)_
-
-## `sfdx trust:upload -f <string> -b <string> [-k <string>] [--json] [--loglevel trace|debug|info|warn|error|fatal|TRACE|DEBUG|INFO|WARN|ERROR|FATAL]`
-
-upload signature to S3. Requires AWS_SECRET_ACCESS_KEY and AWS_ACCESS_KEY_ID to be set in the environment
-
-```
-USAGE
-  $ sfdx trust:upload -f <string> -b <string> [-k <string>] [--json] [--loglevel 
-  trace|debug|info|warn|error|fatal|TRACE|DEBUG|INFO|WARN|ERROR|FATAL]
-
-OPTIONS
-  -b, --bucket=bucket                                                               (required) name of S3 bucket
-
-  -f, --signature=signature                                                         (required) path to .sig file you
-                                                                                    want to upload to S3
-
-  -k, --keyprefix=keyprefix                                                         prefix to add to S3 key
-
-  --json                                                                            format output as json
-
-  --loglevel=(trace|debug|info|warn|error|fatal|TRACE|DEBUG|INFO|WARN|ERROR|FATAL)  [default: warn] logging level for
-                                                                                    this command invocation
-```
-
-_See code: [src/commands/trust/upload.ts](https://github.com/salesforcecli/plugin-release-management/blob/v1.13.6/src/commands/trust/upload.ts)_
->>>>>>> afe3716d
 
 ## `sfdx typescript:update [-v <string>] [-t <string>] [--json] [--loglevel trace|debug|info|warn|error|fatal|TRACE|DEBUG|INFO|WARN|ERROR|FATAL]`
 
@@ -664,10 +533,6 @@
                                                                                     this command invocation
 ```
 
-<<<<<<< HEAD
-_See code: [src/commands/typescript/update.ts](https://github.com/salesforcecli/plugin-release-management/blob/v2.0.0-beta.1/src/commands/typescript/update.ts)_
-
-=======
 _See code: [src/commands/typescript/update.ts](https://github.com/salesforcecli/plugin-release-management/blob/v1.13.6/src/commands/typescript/update.ts)_
->>>>>>> afe3716d
+
 <!-- commandsstop -->