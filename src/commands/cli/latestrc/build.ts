/*
 * Copyright (c) 2020, salesforce.com, inc.
 * All rights reserved.
 * Licensed under the BSD 3-Clause license.
 * For full license text, see LICENSE.txt file in the repo root or https://opensource.org/licenses/BSD-3-Clause
 */

import * as os from 'os';
import { flags, FlagsConfig, SfdxCommand } from '@salesforce/command';
import { exec, ExecOptions } from 'shelljs';
import { ensureString } from '@salesforce/ts-types';
import { Env } from '@salesforce/kit';
import { Octokit } from '@octokit/core';
import { bold } from 'chalk';
<<<<<<< HEAD
import { Messages } from '@salesforce/core';
import { PackageRepo } from '../../../repository';
=======
import { Messages, SfdxError } from '@salesforce/core';
import { SinglePackageRepo } from '../../../repository';
>>>>>>> 319fca2a

Messages.importMessagesDirectory(__dirname);
const messages = Messages.load('@salesforce/plugin-release-management', 'cli.latestrc.build', [
  'description',
  'flags.rctag',
  'flags.buildOnly',
  'flags.resolutions',
  'flags.pinnedDeps',
  'flags.patch',
]);

export default class build extends SfdxCommand {
  public static readonly description = messages.getMessage('description');
  public static readonly examples = messages.getMessage('examples').split(os.EOL);
  public static readonly flagsConfig: FlagsConfig = {
    rctag: flags.string({
      description: messages.getMessage('flags.rctag'),
      default: 'latest-rc',
    }),
    'build-only': flags.boolean({
      description: messages.getMessage('flags.buildOnly'),
      default: false,
    }),
    resolutions: flags.boolean({
      description: messages.getMessage('flags.resolutions'),
      default: true,
      allowNo: true,
    }),
    only: flags.array({
      description: messages.getMessage('flags.only'),
    }),
    'pinned-deps': flags.boolean({
      description: messages.getMessage('flags.pinnedDeps'),
      default: true,
      allowNo: true,
    }),
    patch: flags.boolean({
      description: messages.getMessage('flags.patch'),
    }),
  };

  public async run(): Promise<void> {
    let auth: string;

    const pushChangesToGitHub = !this.flags['build-only'];

    if (pushChangesToGitHub) {
      auth = ensureString(
        new Env().getString('GH_TOKEN') ?? new Env().getString('GITHUB_TOKEN'),
        'The GH_TOKEN env var is required to push changes to GitHub. Use the --build-only flag to skip GitHub operations (a manual push will then be needed)'
      );
    }

    // get the current version and implement the patch version for a default rc build
    const repo = await PackageRepo.create({ ux: this.ux });

    const nextRCVersion = repo.package.getNextRCVersion(this.flags.rctag, this.flags.patch);
    repo.nextVersion = nextRCVersion;

    this.ux.log(`starting on main and will checkout ${repo.nextVersion}`);

    // start the latest-rc build process on a clean main branch
    this.exec('git checkout main');
    this.exec('git pull');
    this.exec(`git checkout -b ${nextRCVersion}`);

    // bump the version in the pjson to the new latest-rc
    this.ux.log(`setting the version to ${nextRCVersion}`);
    repo.package.setNextVersion(nextRCVersion);
    repo.package.packageJson.version = nextRCVersion;

    const only = this.flags.only as string[];

    if (only) {
      this.ux.log(`bumping the following dependencies only: ${only.join(', ')}`);
      const bumped = repo.package.bumpDependencyVersions(only);

      if (!bumped.length) {
        throw new SfdxError(
          'No version changes made. Confirm you are passing the correct dependency and version to --only.'
        );
      }
    } else {
      // bump resolution deps
      if (this.flags.resolutions) {
        this.ux.log('bumping resolutions in the package.json to their "latest"');
        repo.package.bumpResolutions('latest');
      }

      // pin the pinned dependencies
      if (this.flags['pinned-deps']) {
        this.ux.log('pinning dependencies in pinnedDependencies to "latest-rc"');
        repo.package.pinDependencyVersions('latest-rc');
      }
    }
    repo.package.writePackageJson();

    this.exec('yarn install');
    // streamline the lockfile
    this.exec('npx yarn-deduplicate');
    this.exec('yarn snapshot-generate');

    if (pushChangesToGitHub) {
      const octokit = new Octokit({ auth });

      await this.maybeSetGitConfig(octokit);

      // commit package.json/yarn.lock and potentially command-snapshot changes
      this.exec('git add .');
      this.exec(`git commit -m "chore(latest-rc): bump to ${nextRCVersion}"`);
      this.exec(`git push --set-upstream origin ${nextRCVersion} --no-verify`, { silent: false });

      const repoOwner = repo.package.packageJson.repository.split('/')[0];
      const repoName = repo.package.packageJson.repository.split('/')[1];

      await octokit.request(`POST /repos/${repoOwner}/${repoName}/pulls`, {
        owner: repoOwner,
        repo: repoName,
        head: nextRCVersion,
        base: 'main',
        title: `Release v${nextRCVersion} as latest-rc`,
        body: 'Building latest-rc [skip-validate-pr]',
      });
    }
  }

  private exec(cmd: string, options: ExecOptions = { silent: true }): void {
    this.log(bold(cmd));
    exec(cmd, options);
  }

  private async maybeSetGitConfig(octokit: Octokit): Promise<void> {
    const username = exec('git config user.name', { silent: true }).stdout.trim();
    const email = exec('git config user.email', { silent: true }).stdout.trim();
    if (!username || !email) {
      const user = await octokit.request('GET /user');
      if (!username) this.exec(`git config user.name "${user.data.name}"`);
      if (!email) this.exec(`git config user.email "${user.data.email}"`);
    }
  }
}<|MERGE_RESOLUTION|>--- conflicted
+++ resolved
@@ -12,20 +12,17 @@
 import { Env } from '@salesforce/kit';
 import { Octokit } from '@octokit/core';
 import { bold } from 'chalk';
-<<<<<<< HEAD
-import { Messages } from '@salesforce/core';
+import { Messages, SfError } from '@salesforce/core';
 import { PackageRepo } from '../../../repository';
-=======
-import { Messages, SfdxError } from '@salesforce/core';
-import { SinglePackageRepo } from '../../../repository';
->>>>>>> 319fca2a
 
 Messages.importMessagesDirectory(__dirname);
 const messages = Messages.load('@salesforce/plugin-release-management', 'cli.latestrc.build', [
   'description',
+  'examples',
   'flags.rctag',
   'flags.buildOnly',
   'flags.resolutions',
+  'flags.only',
   'flags.pinnedDeps',
   'flags.patch',
 ]);
@@ -97,7 +94,7 @@
       const bumped = repo.package.bumpDependencyVersions(only);
 
       if (!bumped.length) {
-        throw new SfdxError(
+        throw new SfError(
           'No version changes made. Confirm you are passing the correct dependency and version to --only.'
         );
       }
