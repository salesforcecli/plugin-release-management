--- conflicted
+++ resolved
@@ -13,17 +13,15 @@
 import got from 'got';
 import { exec, which } from 'shelljs';
 import * as chalk from 'chalk';
-<<<<<<< HEAD
+import stripAnsi = require('strip-ansi');
 import { Channel, CLI, ServiceAvailability } from '../../../types';
 import { AmazonS3 } from '../../../amazonS3';
-=======
-import stripAnsi = require('strip-ansi');
->>>>>>> 4f00dbb7
 
 Messages.importMessagesDirectory(__dirname);
 const messages = Messages.loadMessages('@salesforce/plugin-release-management', 'cli.install');
 
 export type Results = Record<string, Record<CLI, boolean>>;
+export type ServiceAvailability = { service: string; available: boolean };
 
 namespace Method {
   export enum Type {
@@ -103,15 +101,9 @@
     'linux-arm': ['arm.tar.gz', 'arm.tar.xz'],
   };
 
-<<<<<<< HEAD
-  public constructor(protected options: Method.Options, protected ux: UX) {
-    super(options, ux);
-    this.s3 = new AmazonS3({});
-=======
   public constructor(protected options: Method.Options, protected logger: Logger) {
     super(options, logger);
-    this.s3 = new AmazonS3(options.cli, options.channel, logger.ux);
->>>>>>> 4f00dbb7
+    this.s3 = new AmazonS3({});
   }
 
   public async darwin(): Promise<Results> {
@@ -241,7 +233,7 @@
 
   private async installAndTest(): Promise<Results> {
     try {
-      await this.install();
+    await this.install();
     } catch {
       const results = {} as Record<CLI, boolean>;
       for (const cli of this.getTargets()) {
@@ -292,16 +284,9 @@
 class Installer extends Method.Base {
   private s3: AmazonS3;
 
-<<<<<<< HEAD
-  public constructor(protected options: Method.Options, protected ux: UX) {
-    super(options, ux);
-    // options.cli, options.channel, ux
-    this.s3 = new AmazonS3({ cli: options.cli, channel: options.channel, ux });
-=======
   public constructor(protected options: Method.Options, protected logger: Logger) {
     super(options, logger);
     this.s3 = new AmazonS3(options.cli, options.channel, logger.ux);
->>>>>>> 4f00dbb7
   }
 
   public async darwin(): Promise<Results> {
@@ -415,7 +400,7 @@
     }),
     channel: flags.string({
       description: messages.getMessage('channelFlag'),
-      options: [Channel.STABLE, Channel.STABLE_RC],
+      options: Object.values(Channel),
       default: 'stable',
     }),
   };
