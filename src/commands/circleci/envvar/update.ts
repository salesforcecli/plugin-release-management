--- conflicted
+++ resolved
@@ -8,18 +8,10 @@
 import { EOL } from 'os';
 import { flags, FlagsConfig } from '@salesforce/command';
 import { Messages, SfdxError } from '@salesforce/core';
-<<<<<<< HEAD
 import { Dictionary } from '@salesforce/ts-types';
 import got from 'got';
 import { yellow } from 'chalk';
 import { CircleCiEnvvars, EnvvarModificationStatus } from '../../../circleCiEnvvars';
-=======
-import { isArray, isString, Dictionary, AnyJson, getArray } from '@salesforce/ts-types';
-import { env } from '@salesforce/kit';
-import got, { Response } from 'got';
-import { green, red, bold, cyan, yellow } from 'chalk';
-import { api } from '../../../codeSigning/packAndSign';
->>>>>>> 92b371be
 
 Messages.importMessagesDirectory(__dirname);
 const messages = Messages.loadMessages('@salesforce/plugin-release-management', 'circleci');
@@ -81,23 +73,7 @@
   private async updateEnvvars(slug: string): Promise<string | EnvvarModificationStatus[]> {
     const envvarNames: string[] = this.getFlagAsArray('envvar');
     try {
-<<<<<<< HEAD
       const existingEnvvars = await this.getCircleCiEnvvars(slug);
-=======
-      const url = `${URL_BASE}/${slug}/envvar`;
-      const agent = api.getAgentForUri(url);
-      response = await got.get<string>(url, { headers: this.headers, agent });
-    } catch (err) {
-      const error = err as SfdxError;
-      return `${error.message}. Skipping...`;
-    }
-    const body = JSON.parse(response.body) as { items: [{ name: string }] };
-    const existingEnvvars = body.items;
-
-    const notFoundEnvvars = envvarNames.filter(
-      (envvarName) => !existingEnvvars.find((existingEnvvar) => existingEnvvar.name === envvarName)
-    );
->>>>>>> 92b371be
 
       const notFoundEnvvars = envvarNames.filter(
         (envvarName) => !existingEnvvars.find((existingEnvvar) => existingEnvvar.name === envvarName)
